#!/usr/bin/python3
# -*- coding: utf-8 -*-
# input-remapper - GUI for device specific keyboard mappings
# Copyright (C) 2022 sezanzeb <proxima@sezanzeb.de>
#
# This file is part of input-remapper.
#
# input-remapper is free software: you can redistribute it and/or modify
# it under the terms of the GNU General Public License as published by
# the Free Software Foundation, either version 3 of the License, or
# (at your option) any later version.
#
# input-remapper is distributed in the hope that it will be useful,
# but WITHOUT ANY WARRANTY; without even the implied warranty of
# MERCHANTABILITY or FITNESS FOR A PARTICULAR PURPOSE.  See the
# GNU General Public License for more details.
#
# You should have received a copy of the GNU General Public License
# along with input-remapper.  If not, see <https://www.gnu.org/licenses/>.


"""Logging setup for input-remapper."""


import logging
import os
import sys
import time
from datetime import datetime
from typing import cast

import pkg_resources

try:
    from inputremapper.commit_hash import COMMIT_HASH
except ImportError:
    COMMIT_HASH = ""


start = time.time()

previous_key_debug_log = None


def parse_mapping_handler(mapping_handler):
    indent = 0
    lines_and_indent = []
    while True:
        if isinstance(handler, str):
            lines_and_indent.append([mapping_handler, indent])
            break

        if isinstance(mapping_handler, list):
            for sub_handler in mapping_handler:
                sub_list = parse_mapping_handler(sub_handler)
                for line in sub_list:
                    line[1] += indent
                lines_and_indent.extend(sub_list)
            break

        lines_and_indent.append([mapping_handler.__str__(), indent])
        try:
            mapping_handler = mapping_handler.child
        except AttributeError:
            break

        indent += 1
    return lines_and_indent


class Logger(logging.Logger):
    def debug_mapping_handler(self, mapping_handler):
        """Parse the structure of a mapping_handler an log it"""
        if not self.isEnabledFor(logging.DEBUG):
            return

        lines_and_indent = parse_mapping_handler(mapping_handler)
        for line in lines_and_indent:
            indent = "    "
            msg = indent * line[1] + line[0]
            self._log(logging.DEBUG, msg, args=None)

    def debug_key(self, key, msg, *args):
        """Log a spam message custom tailored to keycode_mapper.

        Parameters
        ----------
        key : tuple of int
            anything that can be string formatted, but usually a tuple of
            (type, code, value) tuples
        """
        # pylint: disable=protected-access
        if not self.isEnabledFor(logging.DEBUG):
            return

        global previous_key_debug_log

        msg = msg % args
        str_key = str(key)
        str_key = str_key.replace(",)", ")")
        spacing = " " + "·" * max(0, 30 - len(msg))
        if len(spacing) == 1:
            spacing = ""
        msg = f"{msg}{spacing} {str_key}"

        if msg == previous_key_debug_log:
            # avoid some super spam from EV_ABS events
            return

        previous_key_debug_log = msg

        self._log(logging.DEBUG, msg, args=None)


# https://github.com/python/typeshed/issues/1801
logging.setLoggerClass(Logger)
logger = cast(Logger, logging.getLogger("input-remapper"))


def is_debug():
    """True, if the logger is currently in DEBUG or DEBUG mode."""
    return logger.level <= logging.DEBUG


class ColorfulFormatter(logging.Formatter):
    """Overwritten Formatter to print nicer logs.

    It colors all logs from the same filename in the same color to visually group them
    together. It also adds process name, process id, file, line-number and time.

    If debug mode is not active, it will not do any of this.
    """

    def __init__(self):
        super().__init__()

        self.file_color_mapping = {}

        # see https://en.wikipedia.org/wiki/ANSI_escape_code#8-bit
        self.allowed_colors = []
        for r in range(0, 6):
            for g in range(0, 6):
                for b in range(0, 6):
                    # https://stackoverflow.com/a/596243
                    brightness = 0.2126 * r + 0.7152 * g + 0.0722 * b
                    if brightness < 1:
                        # prefer light colors, because most people have a dark
                        # terminal background
                        continue

                    if g + b <= 1:
                        # red makes it look like it's an error
                        continue

                    if abs(g - b) < 2 and abs(b - r) < 2 and abs(r - g) < 2:
                        # no colors that are too grey
                        continue

                    self.allowed_colors.append(self._get_ansi_code(r, g, b))

        self.level_based_colors = {
            logging.WARNING: 11,
            logging.ERROR: 9,
            logging.FATAL: 9,
        }

    def _get_ansi_code(self, r, g, b):
        return 16 + b + (6 * g) + (36 * r)

    def _word_to_color(self, word):
        """Convert a word to a 8bit ansi color code."""
        digit_sum = sum([ord(char) for char in word])
        index = digit_sum % len(self.allowed_colors)
        return self.allowed_colors[index]

    def _allocate_debug_log_color(self, record):
        """Get the color that represents the source file of the log."""
        if self.file_color_mapping.get(record.filename) is not None:
            return self.file_color_mapping[record.filename]

        color = self._word_to_color(record.filename)

        if self.file_color_mapping.get(record.filename) is None:
            # calculate the color for each file only once
            self.file_color_mapping[record.filename] = color

        return color

    def _get_process_name(self):
        """Generate a beaitiful to read name for this process."""
        name = sys.argv[0].split("/")[-1].split("-")[-1]
        return {
            "gtk": "GUI",
            "helper": "GUI-Helper",
            "service": "Service",
            "control": "Control",
        }.get(name, name)

    def _get_format(self, record):
        """Generate a message format string."""
        debug_mode = is_debug()

        if record.levelno == logging.INFO and not debug_mode:
            # if not launched with --debug, then don't print "INFO:"
            return "%(message)s"

        if not debug_mode:
            color = self.level_based_colors[record.levelno]
            return f"\033[38;5;{color}m%(levelname)s\033[0m: %(message)s"

        color = self._allocate_debug_log_color(record)
        if record.levelno in [logging.ERROR, logging.WARNING, logging.FATAL]:
            # underline
            style = f"\033[4;38;5;{color}m"
        else:
            style = f"\033[38;5;{color}m"

        process_color = self._word_to_color(f"{os.getpid()}{sys.argv[0]}")

        return (  # noqa
            f'{datetime.now().strftime("%H:%M:%S.%f")} '
            f"\033[38;5;{process_color}m"  # color
            f"{os.getpid()} "
            f"{self._get_process_name()} "
            "\033[0m"  # end style
            f"{style}"
            f"%(levelname)s "
            f"%(filename)s:%(lineno)d: "
            "%(message)s"
            "\033[0m"  # end style
        ).replace("  ", " ")

    def format(self, record):
        """Overwritten format function."""
        # pylint: disable=protected-access
        self._style._fmt = self._get_format(record)
        return super().format(record)


handler = logging.StreamHandler()
handler.setFormatter(ColorfulFormatter())
logger.addHandler(handler)
logger.setLevel(logging.INFO)
logging.getLogger("asyncio").setLevel(logging.WARNING)


VERSION = "1.6.0-beta"
EVDEV_VERSION = None
try:
    EVDEV_VERSION = pkg_resources.require("evdev")[0].version
<<<<<<< HEAD
except pkg_resources.DistributionNotFound as error:
    logger.info("Could not figure out the evdev version")
=======
except Exception as error:
    # there have been pkg_resources.DistributionNotFound and
    # pkg_resources.ContextualVersionConflict errors so far.
    # We can safely ignore all Exceptions here
    logger.info("Could not figure out the version")
>>>>>>> 3809a513
    logger.debug(error)

# check if the version is something like 1.5.0-beta or 1.5.0-beta.5
IS_BETA = "beta" in VERSION


def log_info(name="input-remapper"):
    """Log version and name to the console."""
    logger.info(
        "%s %s %s https://github.com/sezanzeb/input-remapper",
        name,
        VERSION,
        COMMIT_HASH,
    )

    if EVDEV_VERSION:
        logger.info("python-evdev %s", EVDEV_VERSION)

    if is_debug():
        logger.warning(
            "Debug level will log all your keystrokes! Do not post this "
            "output in the internet if you typed in sensitive or private "
            "information with your device!"
        )


def update_verbosity(debug):
    """Set the logging verbosity according to the settings object.

    Also enable rich tracebacks in debug mode.
    """
    # pylint really doesn't like what I'm doing with rich.traceback here
    # pylint: disable=broad-except,import-error,import-outside-toplevel
    if debug:
        logger.setLevel(logging.DEBUG)

        try:
            from rich.traceback import install

            install(show_locals=True)
            logger.debug("Using rich.traceback")
        except Exception as error:
            # since this is optional, just skip all exceptions
            if not isinstance(error, ImportError):
                logger.debug("Cannot use rich.traceback: %s", error)
    else:
        logger.setLevel(logging.INFO)


def trim_logfile(log_path):
    """Keep the logfile short."""
    if not os.path.exists(log_path):
        return

    file_size_mb = os.path.getsize(log_path) / 1000 / 1000
    if file_size_mb > 100:
        # something went terribly wrong here. The service might timeout because
        # it takes too long to trim this file. delete it instead. This probably
        # only happens when doing funny things while in debug mode.
        logger.warning(
            "Removing enormous log file of %dMB",
            file_size_mb,
        )
        os.remove(log_path)
        return

    # the logfile should not be too long to avoid overflowing the storage
    try:
        with open(log_path, "rb") as file:
            binary = file.readlines()[-1000:]
            content = [line.decode("utf-8", errors="ignore") for line in binary]

        with open(log_path, "w") as file:
            file.truncate(0)
            file.writelines(content)
    except PermissionError:
        # let the outermost PermissionError handler handle it
        raise
    except Exception as e:
        logger.error('Failed to trim logfile: "%s"', str(e))<|MERGE_RESOLUTION|>--- conflicted
+++ resolved
@@ -248,16 +248,11 @@
 EVDEV_VERSION = None
 try:
     EVDEV_VERSION = pkg_resources.require("evdev")[0].version
-<<<<<<< HEAD
-except pkg_resources.DistributionNotFound as error:
-    logger.info("Could not figure out the evdev version")
-=======
 except Exception as error:
     # there have been pkg_resources.DistributionNotFound and
     # pkg_resources.ContextualVersionConflict errors so far.
     # We can safely ignore all Exceptions here
     logger.info("Could not figure out the version")
->>>>>>> 3809a513
     logger.debug(error)
 
 # check if the version is something like 1.5.0-beta or 1.5.0-beta.5
